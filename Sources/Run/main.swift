////
////  main.swift
////  App
////
////  Created by Sercan Karaoglu on 01/08/2020.
////

import PythonKit
import TensorFlow
import Foundation
<<<<<<< HEAD
import environments
=======
>>>>>>> 28053813

// Initialize Python. This comment is a hook for internal use, do not remove.
let tf = Python.import("tensorflow")

let dirPath = "/var/log/ai-baselines/"
let saved_unity_env_path = dirPath + "envs/cartpole.app"

let appPath = FileManager.default.homeDirectoryForCurrentUser
    .appendingPathComponent("Desktop")
    .appendingPathComponent("cartpole.app")
    .appendingPathComponent("Contents")
    .appendingPathComponent("MacOS")
    .appendingPathComponent("ML experiment")

print(appPath)

let channel = EngineConfigurationChannel()
try channel.setConfigurationParameters(timeScale: 3.0)
let unityEnv = UnityContinousEnvironment(filename: appPath, basePort: 5004, sideChannels: [])
guard let env = UnityToGymWrapper(env: unityEnv, uint8Visual: false, flattenBranched: false, allowMultipleObs: false) else {
    throw UnityException.UnityGymException(reason: "failed to create unitygymwrapper")
}

let observationSize: Int =  8 //Int(env.observationSpace?.shape[0] ?? 0)
let actionCount: Int = 2

// Hyperparameters
/// The !size of the hidden layer of the 2-layer actor network and critic network. The actor network
/// has the shape observationSize - hiddenSize - actionCount, and the critic network has the same
/// shape but with a single output node.
let hiddenSize: Int = 128
/// The learning rate for both the actor and the critic.
let learningRate: Float = 0.05
/// The discount factor. This measures how much to "discount" the future rewards
/// that the agent will receive. The discount factor must be from 0 to 1
/// (inclusive). Discount factor of 0 means that the agent only considers the
/// immediate reward and disregards all future rewards. Discount factor of 1
/// means that the agent values all rewards equally, no matter how distant
/// in the future they may be. Denoted gamma in the PPO paper.
let discount: Float = 0.99
/// Number of epochs to run minibatch updates once enough trajectory segments are collected. Denoted
/// K in the PPO paper.
let epochs: Int = 10
/// Parameter to clip the probability ratio. The ratio is clipped to [1-clipEpsilon, 1+clipEpsilon].
/// Denoted epsilon in the PPO paper.
let clipEpsilon: Float = 0.1
/// Coefficient for the entropy bonus added to the objective. Denoted c_2 in the PPO paper.
let entropyCoefficient: Float = 0.0001
/// Maximum number of episodes to train the agent. The training is terminated
/// early if maximum score is achieved consecutively 10 times.
let maxEpisodes: Int = 100000
/// Maximum timestep per episode.
let maxTimesteps: Int = 500
/// The length of the trajectory segment. Denoted T in the PPO paper.
let updateTimestep: Int = 500


var agent: PPOAgent = PPOAgent(
    observationSize: observationSize,
    hiddenSize: hiddenSize,
    actionCount: actionCount,
    learningRate: learningRate,
    discount: discount,
    epochs: epochs,
    clipEpsilon: clipEpsilon,
    entropyCoefficient: entropyCoefficient
)

// Sets up tensorboard form python, since its not int swift tensorflow api yet
let formatter = DateFormatter()
// initially set the format based on your datepicker date / server String
formatter.dateFormat = "yyyy-MM-dd HH:mm:ss"
let dateString = formatter.string(from: Date())
let logDir = dirPath + "logs/scalars/" + dateString
print("Saves tensorboard logs to \(logDir)")
let file_writer = tf.summary.create_file_writer(logDir + "/metrics")
file_writer.set_as_default()


// Training loop
var timestep: Int = 0
var episodeReturn: Float = 0
var episodeReturns: [Float] = []
var maxEpisodeReturn: Float = -1
for episodeIndex in 1..<maxEpisodes+1 {
    if case var .SingleStepResult(state, _, _, _) = try env.reset() {
        var isDone: Bool
        var reward: Float
        for timeStep in 0..<maxTimesteps {
            timestep += 1
            state = state.reshaped(to: TensorShape(1, state.shape[0]))
            (state, isDone, reward) = try agent.step(env: env, state: state)

            if timestep % updateTimestep == 0 {
                print("training...")
                agent.update()
                timestep = 0
            }

            episodeReturn += reward
            if isDone {
                episodeReturns.append(episodeReturn)
                print(String(format: "Episode: %d | Return: %.2f | Timesteps: %d", episodeIndex, episodeReturn, timeStep))
                tf.summary.scalar("episode_return", data: episodeReturn, step: episodeIndex)
                tf.summary.scalar("episode_timesteps", data: timeStep, step: episodeIndex)
                episodeReturn = 0
                break
            }
        }
        if episodeIndex % 10 == 0 {
            let avgEpisodeReturns = episodeReturns.suffix(10).reduce(0, +) / 10.0
            print(String(format: "Average returns of last 10 episodes: %.2f", avgEpisodeReturns))
        }
    }
        
}

try env.close()<|MERGE_RESOLUTION|>--- conflicted
+++ resolved
@@ -8,11 +8,7 @@
 import PythonKit
 import TensorFlow
 import Foundation
-<<<<<<< HEAD
 import environments
-=======
->>>>>>> 28053813
-
 // Initialize Python. This comment is a hook for internal use, do not remove.
 let tf = Python.import("tensorflow")
 
