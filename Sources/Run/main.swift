////
////  main.swift
////  App
////
////  Created by Sercan Karaoglu on 01/08/2020.
////
import TensorFlow
import Foundation
import environments

let observationSize: Int =  8 //Int(env.observationSpace?.shape[0] ?? 0)
let actionCount: Int = 2

// Hyperparameters
/// The !size of the hidden layer of the 2-layer actor network and critic network. The actor network
/// has the shape observationSize - hiddenSize - actionCount, and the critic network has the same
/// shape but with a single output node.
<<<<<<< HEAD
let hiddenSize: Int = 128
=======
>>>>>>> 17925c16
/// The learning rate for both the actor and the critic.
let learningRate: Float = 3.0e-4
/// The discount factor. This measures how much to "discount" the future rewards
/// that the agent will receive. The discount factor must be from 0 to 1
/// (inclusive). Discount factor of 0 means that the agent only considers the
/// immediate reward and disregards all future rewards. Discount factor of 1
/// means that the agent values all rewards equally, no matter how distant
/// in the future they may be. Denoted gamma in the PPO paper.
let discount: Float = 0.99
/// Number of epochs to run minibatch updates once enough trajectory segments are collected. Denoted
/// K in the PPO paper.
<<<<<<< HEAD
let epochs: Int = 10
=======
>>>>>>> 17925c16
/// Parameter to clip the probability ratio. The ratio is clipped to [1-clipEpsilon, 1+clipEpsilon].
/// Denoted epsilon in the PPO paper.
let clipEpsilon: Float = 0.2
/// Coefficient for the entropy bonus added to the objective. Denoted c_2 in the PPO paper.
let entropyCoefficient: Float = 0.001
/// Maximum number of episodes to train the agent. The training is terminated
/// early if maximum score is achieved consecutively 10 times.
let maxEpisodes: Int = Int.max
/// Maximum timestep per episode.
let maxTimesteps: Int = Int.max
/// The length of the trajectory segment. Denoted T in the PPO paper.
let updateTimestep = 10240

let nMiniBatches = 10

// Training loop
var episode: Int = 0
var episodeReturn: Float = 0
var episodeReturns: [Float] = []
var maxEpisodeReturn: Float = -1
var stepCount = 0
var totalStepCount = 0


var agent: PPO = PPO(
    observationSize: observationSize,
    hiddenSize: hiddenSize,
    actionCount: actionCount,
    learningRate: learningRate,
    discount: discount,
    epochs: epochs,
    clipEpsilon: clipEpsilon,
    entropyCoefficient: entropyCoefficient,
    nSteps: updateTimestep,
    nMiniBatches: nMiniBatches
)

let appPath = FileManager.default.homeDirectoryForCurrentUser
    .appendingPathComponent("Desktop")
    .appendingPathComponent("cartpole.app")
    .appendingPathComponent("Contents")
    .appendingPathComponent("MacOS")
    .appendingPathComponent("ML experiment")

print(appPath)

let channel = EngineConfigurationChannel()

try channel.setConfigurationParameters(
    width: 600,
    height: 600,
    qualityLevel: 5,
    timeScale: 20,
    targetFrameRate: -1,
    captureFrameRate: 60
)

let unityEnv = UnityContinousEnvironment(filename: appPath, model: agent, basePort: 5004, sideChannels: [channel])
let start = DispatchTime.now()

unityEnv.train(onNext: { model, reward, isDone in
    episodeReturn += reward
    if stepCount != 0 && stepCount % updateTimestep == 0 {
        print("training... episode: \(episode) total episode: \(episodeReturns.count)")
        agent.update()
        stepCount = 0
    }
    if isDone {
        episodeReturns.append(episodeReturn)
        episodeReturn = 0
        episode += 1
    }
    if totalStepCount != 0 && totalStepCount % 200000 == 0 {
        let end = DispatchTime.now()
        let nanoTime = end.uptimeNanoseconds - start.uptimeNanoseconds
        let timeInterval = Double(nanoTime) / 1_000_000_000
        let avgEpisodeReturns = episodeReturns.reduce(0, +) / Float32(episodeReturns.count)
        let max = episodeReturns.max()!
        let min = episodeReturns.min()!
        let maxIndex = episodeReturns.firstIndex(of: max)!
        print("Step: \(totalStepCount) Time Elapsed: \(timeInterval) seconds Mean Reward: \(avgEpisodeReturns) max: \(max), min: \(min), max index: \(maxIndex)")
        episodeReturns.removeAll()
        try? channel.setConfigurationParameters(timeScale: 1)
    }
    totalStepCount += 1
    stepCount += 1
})

//
//// try env.close()<|MERGE_RESOLUTION|>--- conflicted
+++ resolved
@@ -15,10 +15,8 @@
 /// The !size of the hidden layer of the 2-layer actor network and critic network. The actor network
 /// has the shape observationSize - hiddenSize - actionCount, and the critic network has the same
 /// shape but with a single output node.
-<<<<<<< HEAD
+
 let hiddenSize: Int = 128
-=======
->>>>>>> 17925c16
 /// The learning rate for both the actor and the critic.
 let learningRate: Float = 3.0e-4
 /// The discount factor. This measures how much to "discount" the future rewards
@@ -30,10 +28,7 @@
 let discount: Float = 0.99
 /// Number of epochs to run minibatch updates once enough trajectory segments are collected. Denoted
 /// K in the PPO paper.
-<<<<<<< HEAD
 let epochs: Int = 10
-=======
->>>>>>> 17925c16
 /// Parameter to clip the probability ratio. The ratio is clipped to [1-clipEpsilon, 1+clipEpsilon].
 /// Denoted epsilon in the PPO paper.
 let clipEpsilon: Float = 0.2
